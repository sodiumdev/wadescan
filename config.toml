[database]
<<<<<<< HEAD
url = "AH FUCK NO I LEAKED IT"
=======
url = "mongodb://myUserAdmin:Enes1128%23@78.189.59.154:27017"
>>>>>>> 059fb5ac
name = "servers"
collection_name = "servers"

[ping]
address = "wadescan"
port = 3169
protocol_version = 767

[scanner]
interface_name = "eth0"

[purger.interval]
secs = 60
nanos = 0

[purger.timeout]
secs = 60
nanos = 0

[printer.interval]
secs = 5
nanos = 0

[sender]
threads = 4<|MERGE_RESOLUTION|>--- conflicted
+++ resolved
@@ -1,11 +1,7 @@
 [database]
-<<<<<<< HEAD
-url = "AH FUCK NO I LEAKED IT"
-=======
-url = "mongodb://myUserAdmin:Enes1128%23@78.189.59.154:27017"
->>>>>>> 059fb5ac
-name = "servers"
-collection_name = "servers"
+url = "ur mongodb url here"
+name = "name of le database"
+collection_name = "name of le collection"
 
 [ping]
 address = "wadescan"
@@ -24,7 +20,7 @@
 nanos = 0
 
 [printer.interval]
-secs = 5
+secs = 60
 nanos = 0
 
 [sender]
